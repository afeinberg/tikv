--- conflicted
+++ resolved
@@ -825,11 +825,7 @@
             .map_err(storage::Error::from)
     }
 
-<<<<<<< HEAD
-    fn make_not_leader_error<T>(leader_info: NotLeader) -> ResultStorage<T> {
-=======
-    fn make_not_leader_error<T>(leader_info: NotLeaderError) -> StorageResult<T> {
->>>>>>> 0f0fd72b
+    fn make_not_leader_error<T>(leader_info: NotLeader) -> StorageResult<T> {
         use kvproto::errorpb::Error;
         let mut err = Error::new();
         err.set_not_leader(leader_info);
